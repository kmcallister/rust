// Copyright 2012-2014 The Rust Project Developers. See the COPYRIGHT
// file at the top-level directory of this distribution and at
// http://rust-lang.org/COPYRIGHT.
//
// Licensed under the Apache License, Version 2.0 <LICENSE-APACHE or
// http://www.apache.org/licenses/LICENSE-2.0> or the MIT license
// <LICENSE-MIT or http://opensource.org/licenses/MIT>, at your
// option. This file may not be copied, modified, or distributed
// except according to those terms.

//! # The Rust Standard Library
//!
//! The Rust Standard Library provides the essential runtime
//! functionality for building portable Rust software.
//! It is linked to all Rust crates by default.
//!
//! ## Intrinsic types and operations
//!
//! The [`ptr`](ptr/index.html) and [`mem`](mem/index.html)
//! modules deal with unsafe pointers and memory manipulation.
//! [`kinds`](kinds/index.html) defines the special built-in traits,
//! and [`raw`](raw/index.html) the runtime representation of Rust types.
//! These are some of the lowest-level building blocks in Rust.
//!
//! ## Math on primitive types and math traits
//!
//! Although basic operations on primitive types are implemented
//! directly by the compiler, the standard library additionally
//! defines many common operations through traits defined in
//! mod [`num`](num/index.html).
//!
//! ## Pervasive types
//!
//! The [`option`](option/index.html) and [`result`](result/index.html)
//! modules define optional and error-handling types, `Option` and `Result`.
//! [`iter`](iter/index.html) defines Rust's iterator protocol
//! along with a wide variety of iterators.
//! [`Cell` and `RefCell`](cell/index.html) are for creating types that
//! manage their own mutability.
//!
//! ## Vectors, slices and strings
//!
//! The common container type, `Vec`, a growable vector backed by an
//! array, lives in the [`vec`](vec/index.html) module. References to
//! arrays, `&[T]`, more commonly called "slices", are built-in types
//! for which the [`slice`](slice/index.html) module defines many
//! methods.
//!
//! `&str`, a UTF-8 string, is a built-in type, and the standard library
//! defines methods for it on a variety of traits in the
//! [`str`](str/index.html) module. Rust strings are immutable;
//! use the `String` type defined in [`string`](string/index.html)
//! for a mutable string builder.
//!
//! For converting to strings use the [`format!`](fmt/index.html)
//! macro, and for converting from strings use the
//! [`FromStr`](str/trait.FromStr.html) trait.
//!
//! ## Platform abstractions
//!
//! Besides basic data types, the standard library is largely concerned
//! with abstracting over differences in common platforms, most notably
//! Windows and Unix derivatives. The [`os`](os/index.html) module
//! provides a number of basic functions for interacting with the
//! operating environment, including program arguments, environment
//! variables, and directory navigation. The [`path`](path/index.html)
//! module encapsulates the platform-specific rules for dealing
//! with file paths.
//!
//! `std` also includes modules for interoperating with the
//! C language: [`c_str`](c_str/index.html) and
//! [`c_vec`](c_vec/index.html).
//!
//! ## Concurrency, I/O, and the runtime
//!
//! The [`task`](task/index.html) module contains Rust's threading abstractions,
//! while [`comm`](comm/index.html) contains the channel types for message
//! passing. [`sync`](sync/index.html) contains further, primitive, shared
//! memory types, including [`atomic`](sync/atomic/index.html).
//!
//! Common types of I/O, including files, TCP, UDP, pipes, Unix domain sockets,
//! timers, and process spawning, are defined in the [`io`](io/index.html) module.
//!
//! Rust's I/O and concurrency depends on a small runtime interface
//! that lives, along with its support code, in mod [`rt`](rt/index.html).
//! While a notable part of the standard library's architecture, this
//! module is not intended for public use.
//!
//! ## The Rust prelude and macros
//!
//! Finally, the [`prelude`](prelude/index.html) defines a
//! common set of traits, types, and functions that are made available
//! to all code by default. [`macros`](macros/index.html) contains
//! all the standard macros, such as `assert!`, `panic!`, `println!`,
//! and `format!`, also available to all Rust code.

#![crate_name = "std"]
#![stable]
#![crate_type = "rlib"]
#![crate_type = "dylib"]
#![doc(html_logo_url = "http://www.rust-lang.org/logos/rust-logo-128x128-blk-v2.png",
       html_favicon_url = "http://www.rust-lang.org/favicon.ico",
       html_root_url = "http://doc.rust-lang.org/nightly/",
       html_playground_url = "http://play.rust-lang.org/")]

#![allow(unknown_features)]
#![feature(macro_rules, globs, linkage, thread_local, asm)]
#![feature(default_type_params, phase, lang_items, unsafe_destructor)]
#![feature(slicing_syntax, unboxed_closures)]
#![feature(old_orphan_check)]
#![feature(associated_types)]

// Don't link to std. We are std.
#![no_std]

#![deny(missing_docs)]

#![reexport_test_harness_main = "test_main"]

#[cfg(all(test, stage0))]
#[phase(plugin, link)]
extern crate log;

#[cfg(all(test, not(stage0)))]
#[macro_use]
extern crate log;

#[cfg(stage0)]
#[phase(plugin, link)]
extern crate core;

#[cfg(not(stage0))]
#[macro_use]
#[macro_reexport(assert, assert_eq, debug_assert, debug_assert_eq,
    unreachable, unimplemented, write, writeln)]
extern crate core;

#[cfg(stage0)]
#[phase(plugin, link)]
extern crate "collections" as core_collections;

#[cfg(not(stage0))]
#[macro_use]
#[macro_reexport(vec)]
extern crate "collections" as core_collections;

extern crate "rand" as core_rand;
extern crate alloc;
extern crate unicode;
extern crate libc;

// Make std testable by not duplicating lang items. See #2912
#[cfg(test)] extern crate "std" as realstd;
#[cfg(test)] pub use realstd::kinds;
#[cfg(test)] pub use realstd::ops;
#[cfg(test)] pub use realstd::cmp;
#[cfg(test)] pub use realstd::boxed;


// NB: These reexports are in the order they should be listed in rustdoc

pub use core::any;
pub use core::borrow;
pub use core::cell;
pub use core::clone;
#[cfg(not(test))] pub use core::cmp;
pub use core::default;
pub use core::finally;
pub use core::intrinsics;
pub use core::iter;
#[cfg(not(test))] pub use core::kinds;
pub use core::mem;
#[cfg(not(test))] pub use core::ops;
pub use core::ptr;
pub use core::raw;
pub use core::simd;
pub use core::result;
pub use core::option;

#[cfg(not(test))] pub use alloc::boxed;
pub use alloc::rc;

pub use core_collections::slice;
pub use core_collections::str;
pub use core_collections::string;
#[stable]
pub use core_collections::vec;

pub use unicode::char;

/* Exported macros */

#[cfg(stage0)]
#[cfg_attr(stage0, macro_escape)]
#[cfg_attr(not(stage0), macro_use)]
pub mod macros_stage0;

#[cfg(not(stage0))]
#[cfg_attr(stage0, macro_escape)]
#[cfg_attr(not(stage0), macro_use)]
pub mod macros;

#[cfg_attr(stage0, macro_escape)]
#[cfg_attr(not(stage0), macro_use)]
pub mod bitflags;

mod rtdeps;

/* The Prelude. */

pub mod prelude;


/* Primitive types */

#[path = "num/float_macros.rs"]
#[cfg_attr(stage0, macro_escape)]
#[cfg_attr(not(stage0), macro_use)]
mod float_macros;

#[path = "num/int_macros.rs"]
#[cfg_attr(stage0, macro_escape)]
#[cfg_attr(not(stage0), macro_use)]
mod int_macros;

#[path = "num/uint_macros.rs"]
#[cfg_attr(stage0, macro_escape)]
#[cfg_attr(not(stage0), macro_use)]
mod uint_macros;

#[path = "num/int.rs"]  pub mod int;
#[path = "num/i8.rs"]   pub mod i8;
#[path = "num/i16.rs"]  pub mod i16;
#[path = "num/i32.rs"]  pub mod i32;
#[path = "num/i64.rs"]  pub mod i64;

#[path = "num/uint.rs"] pub mod uint;
#[path = "num/u8.rs"]   pub mod u8;
#[path = "num/u16.rs"]  pub mod u16;
#[path = "num/u32.rs"]  pub mod u32;
#[path = "num/u64.rs"]  pub mod u64;

#[path = "num/f32.rs"]   pub mod f32;
#[path = "num/f64.rs"]   pub mod f64;

pub mod ascii;
pub mod thunk;

/* Common traits */

pub mod error;
pub mod num;

/* Runtime and platform support */

<<<<<<< HEAD
pub mod thread_local; // first for macros

=======
#[cfg_attr(stage0, macro_escape)]
#[cfg_attr(not(stage0), macro_use)]
pub mod thread_local;

pub mod c_str;
pub mod c_vec;
>>>>>>> 78e841d8
pub mod dynamic_lib;
pub mod ffi;
pub mod fmt;
pub mod io;
pub mod os;
pub mod path;
pub mod rand;
pub mod time;

/* Common data structures */

pub mod collections;
pub mod hash;

/* Threads and communication */

pub mod thread;
pub mod sync;

#[cfg(unix)]
#[path = "sys/unix/mod.rs"] mod sys;
#[cfg(windows)]
#[path = "sys/windows/mod.rs"] mod sys;

#[path = "sys/common/mod.rs"] mod sys_common;

pub mod rt;
mod failure;

// Documentation for primitive types

mod bool;
mod unit;
mod tuple;

// A curious inner-module that's not exported that contains the binding
// 'std' so that macro-expanded references to std::error and such
// can be resolved within libstd.
#[doc(hidden)]
mod std {
    // mods used for deriving
    pub use clone;
    pub use cmp;
    pub use hash;

    pub use sync; // used for select!()
    pub use error; // used for try!()
    pub use fmt; // used for any formatting strings
    pub use io; // used for println!()
    pub use option; // used for bitflags!{}
    pub use rt; // used for panic!()
    pub use vec; // used for vec![]
    pub use cell; // used for tls!
    pub use thread_local; // used for thread_local!
    pub use kinds; // used for tls!
    pub use ops; // used for bitflags!

    // The test runner calls ::std::os::args() but really wants realstd
    #[cfg(test)] pub use realstd::os as os;
    // The test runner requires std::slice::Vector, so re-export std::slice just for it.
    //
    // It is also used in vec![]
    pub use slice;

    pub use boxed; // used for vec![]

}<|MERGE_RESOLUTION|>--- conflicted
+++ resolved
@@ -253,17 +253,12 @@
 
 /* Runtime and platform support */
 
-<<<<<<< HEAD
 pub mod thread_local; // first for macros
 
-=======
 #[cfg_attr(stage0, macro_escape)]
 #[cfg_attr(not(stage0), macro_use)]
 pub mod thread_local;
 
-pub mod c_str;
-pub mod c_vec;
->>>>>>> 78e841d8
 pub mod dynamic_lib;
 pub mod ffi;
 pub mod fmt;
